# Copyright Amazon.com, Inc. or its affiliates. All Rights Reserved.
# SPDX-License-Identifier: Apache-2.0

import logging
from typing import Any, cast

import aws_cdk.aws_ecr as ecr
import aws_cdk.aws_iam as iam
import cdk_nag
from aws_cdk import Aspects, Duration, Stack, Tags
from cdk_nag import NagPackSuppression, NagSuppressions
from constructs import Construct, IConstruct

_logger: logging.Logger = logging.getLogger(__name__)


class LaneDetection(Stack):
    def __init__(
        self,
        scope: Construct,
        id: str,
        *,
        deployment_name: str,
        module_name: str,
        s3_access_policy: str,
<<<<<<< HEAD
        removal_policy: Optional[RemovalPolicy] = RemovalPolicy.DESTROY,
=======
>>>>>>> c86fcae9
        **kwargs: Any,
    ) -> None:
        super().__init__(
            scope,
            id,
            **kwargs,
        )

        Tags.of(scope=cast(IConstruct, self)).add(
            key="Deployment",
            value="aws",
        )

        dep_mod = f"addf-{deployment_name}-{module_name}"

        self.repository_name = dep_mod
<<<<<<< HEAD
        repo = ecr.Repository(
            self,
            id=self.repository_name,
            repository_name=self.repository_name,
            removal_policy=removal_policy,
            auto_delete_images=True if removal_policy == RemovalPolicy.DESTROY else False,
        )
=======
        repo = ecr.Repository(self, id=self.repository_name, repository_name=self.repository_name)
>>>>>>> c86fcae9
        self.image_uri = f"{repo.repository_uri}:smprocessor"

        policy_statements = [
            iam.PolicyStatement(
                actions=["dynamodb:*"],
                effect=iam.Effect.ALLOW,
                resources=[f"arn:aws:dynamodb:{self.region}:{self.account}:table/addf*"],
            ),
            iam.PolicyStatement(
                actions=["ecr:*"],
                effect=iam.Effect.ALLOW,
                resources=[f"arn:aws:ecr:{self.region}:{self.account}:repository/{dep_mod}*"],
            ),
            iam.PolicyStatement(
                actions=["s3:GetObject", "s3:GetObjectAcl", "s3:ListBucket"],
                effect=iam.Effect.ALLOW,
                resources=["arn:aws:s3:::addf-*", "arn:aws:s3:::addf-*/*"],
            ),
        ]
        dag_document = iam.PolicyDocument(statements=policy_statements)

        self.role = iam.Role(
            self,
            f"{self.repository_name}-sm-role",
            assumed_by=iam.CompositePrincipal(
                iam.ServicePrincipal("sagemaker.amazonaws.com"),
            ),
            inline_policies={"DagPolicyDocument": dag_document},
            managed_policies=[
                iam.ManagedPolicy.from_aws_managed_policy_name("service-role/AmazonECSTaskExecutionRolePolicy"),
                iam.ManagedPolicy.from_managed_policy_arn(self, id="fullaccess", managed_policy_arn=s3_access_policy),
                iam.ManagedPolicy.from_aws_managed_policy_name("AmazonSageMakerFullAccess"),
            ],
            max_session_duration=Duration.hours(12),
        )

        Aspects.of(self).add(cdk_nag.AwsSolutionsChecks())

        NagSuppressions.add_stack_suppressions(
            self,
            apply_to_nested_stacks=True,
            suppressions=[
                NagPackSuppression(
                    **{
                        "id": "AwsSolutions-IAM4",
                        "reason": "Managed Policies are for service account roles only",
                    }
                ),
                NagPackSuppression(
                    **{
                        "id": "AwsSolutions-IAM5",
                        "reason": "Resource access restriced to ADDF resources",
                    }
                ),
            ],
        )<|MERGE_RESOLUTION|>--- conflicted
+++ resolved
@@ -7,7 +7,7 @@
 import aws_cdk.aws_ecr as ecr
 import aws_cdk.aws_iam as iam
 import cdk_nag
-from aws_cdk import Aspects, Duration, Stack, Tags
+from aws_cdk import Aspects, Duration, Stack, Tags, RemovalPolicy
 from cdk_nag import NagPackSuppression, NagSuppressions
 from constructs import Construct, IConstruct
 
@@ -23,10 +23,7 @@
         deployment_name: str,
         module_name: str,
         s3_access_policy: str,
-<<<<<<< HEAD
         removal_policy: Optional[RemovalPolicy] = RemovalPolicy.DESTROY,
-=======
->>>>>>> c86fcae9
         **kwargs: Any,
     ) -> None:
         super().__init__(
@@ -43,7 +40,6 @@
         dep_mod = f"addf-{deployment_name}-{module_name}"
 
         self.repository_name = dep_mod
-<<<<<<< HEAD
         repo = ecr.Repository(
             self,
             id=self.repository_name,
@@ -51,9 +47,9 @@
             removal_policy=removal_policy,
             auto_delete_images=True if removal_policy == RemovalPolicy.DESTROY else False,
         )
-=======
+
         repo = ecr.Repository(self, id=self.repository_name, repository_name=self.repository_name)
->>>>>>> c86fcae9
+
         self.image_uri = f"{repo.repository_uri}:smprocessor"
 
         policy_statements = [
